--- conflicted
+++ resolved
@@ -61,175 +61,6 @@
 /// Contains `Texture`, `Sampler`, and other related data structures.
 pub mod texture;
 
-<<<<<<< HEAD
 pub use self::extras::Extras;
 pub use self::import::{import, ImportError};
 pub use self::root::Root;
-
-=======
-#[derive(Debug)]
-pub enum Error {
-    /// Standard input / output error
-    Io(io::Error),
-    /// Failure when parsing a .gltf metadata file
-    Parse(serde_json::error::Error),
-}
-
-impl From<io::Error> for Error {
-    fn from(err: io::Error) -> Error {
-        Error::Io(err)
-    }
-}
-
-impl From<serde_json::error::Error> for Error {
-    fn from(err: serde_json::error::Error) -> Error {
-        Error::Parse(err)
-    }
-}
-
-#[derive(Debug, Default, Deserialize, Serialize)]
-pub struct Gltf {
-    /// A dictionary object of accessor objects.
-    ///
-    /// The name of each accessor is an ID in the global glTF namespace that is
-    /// used to reference the accessor. An accessor is a typed view into a
-    /// bufferView.
-    #[serde(default)]
-    pub accessors: HashMap<String, accessor::Accessor>,
-
-    /// A dictionary object of keyframe animation objects.
-    ///
-    /// The name of each animation is an ID in the global glTF namespace that is
-    /// used to reference the animation.
-    #[serde(default)]
-    pub animation: HashMap<String, animation::Animation>,
-
-    /// Metadata about the glTF asset.
-    #[serde(default)]
-    pub asset: asset::Asset,
-
-    /// A dictionary object of buffer objects.
-    ///
-    /// The name of each buffer is an ID in the global glTF namespace that is
-    /// used to reference the buffer. A buffer points to binary geometry,
-    /// animation, or skins.
-    #[serde(default)]
-    pub buffers: HashMap<String, buffer::Buffer>,
-
-    /// A dictionary object of bufferView objects.
-    ///
-    /// The name of each bufferView is an ID in the global glTF namespace that
-    /// is used to reference the bufferView. A bufferView is a view into a
-    /// buffer generally representing a subset of the buffer.
-    #[serde(rename = "bufferViews")]
-    #[serde(default)]
-    pub buffer_views: HashMap<String, buffer::BufferView>,
-
-    /// A dictionary object of camera objects.
-    ///
-    /// The name of each camera is an ID in the global glTF namespace that is
-    /// used to reference the camera. A camera defines a projection matrix.
-    #[serde(default)]
-    pub cameras: HashMap<String, camera::Camera>,
-
-    /// A dictionary object of image objects.
-    ///
-    /// The name of each image is an ID in the global glTF namespace that is
-    /// used to reference the image. An image defines data used to create a
-    /// texture.
-    #[serde(default)]
-    pub images: HashMap<String, image::Image>,
-
-    /// A dictionary object of material objects.
-    ///
-    /// The name of each material is an ID in the global glTF namespace that is
-    /// used to reference the material. A material defines the appearance of a
-    /// primitive.
-    #[serde(default)]
-    pub materials: HashMap<String, material::Material>,
-
-    /// A dictionary object of mesh objects.
-    ///
-    /// The name of each mesh is an ID in the global glTF namespace that is used
-    /// to reference the mesh. A mesh is a set of primitives to be rendered.
-    #[serde(default)]
-    pub meshes: HashMap<String, mesh::Mesh>,
-
-    /// A dictionary object of node objects in the node hierarchy.
-    ///
-    /// The name of each node is an ID in the global glTF namespace that is used
-    /// to reference the node.
-    #[serde(default)]
-    pub nodes: HashMap<String, node::Node>,
-
-    /// A dictionary object of shader program objects.
-    ///
-    /// The name of each program is an ID in the global glTF namespace that is
-    /// used to reference the program.
-    #[serde(default)]
-    pub programs: HashMap<String, program::Program>,
-
-    /// A dictionary object of sampler objects.
-    ///
-    /// The name of each sampler is an ID in the global glTF namespace that is
-    /// used to reference the sampler. A sampler contains properties for texture
-    /// filtering and wrapping modes.
-    #[serde(default)]
-    pub samplers: HashMap<String, sampler::Sampler>,
-
-    /// The ID of the default scene.
-    pub scene: Option<String>,
-
-    /// A dictionary object of scene objects.
-    ///
-    /// The name of each scene is an ID in the global glTF namespace that is
-    /// used to reference the scene.
-    #[serde(default)]
-    pub scenes: HashMap<String, scene::Scene>,
-
-    /// A dictionary object of shader objects.
-    ///
-    /// The name of each shader is an ID in the global glTF namespace that is
-    /// used to reference the shader.
-    #[serde(default)]
-    pub shaders: HashMap<String, shader::Shader>,
-
-    /// A dictionary object of skin objects.
-    ///
-    /// The name of each skin is an ID in the global glTF namespace that is used
-    /// to reference the skin. A skin is defined by joints and matrices.
-    #[serde(default)]
-    pub skins: HashMap<String, skin::Skin>,
-
-    /// A dictionary object of technique objects.
-    ///
-    /// The name of each technique is an ID in the global glTF namespace that is
-    /// used to reference the technique. A technique is a template for a
-    /// material appearance.
-    #[serde(default)]
-    pub techniques: HashMap<String, technique::Technique>,
-
-    /// A dictionary object of texture objects.
-    ///
-    /// The name of each texture is an ID in the global glTF namespace that is
-    /// used to reference the texture.
-    #[serde(default)]
-    pub textures: HashMap<String, texture::Texture>, 
-
-    // TODO: extension
-    // TODO: extras
-}
-
-impl Gltf {
-    fn open_impl(path: &Path) -> Result<Self, Error> {
-        let mut file = File::open(path)?;
-        let mut json = String::new();
-        file.read_to_string(&mut json)?;
-        serde_json::from_str(&json).map_err(|err| Error::Parse(err))
-    }
-
-    pub fn open<P: AsRef<Path>>(path: P) -> Result<Self, Error> {
-        Gltf::open_impl(path.as_ref())
-    }
-}
->>>>>>> b1116c68
