--- conflicted
+++ resolved
@@ -148,71 +148,65 @@
 /// Extra methods for working with `gltf::Skin`.
 pub trait SkinIterators<'a> {
     /// Visits the `inverseBindMatrices` of the skin.
-    fn ibms<S: Source>(&'a self, source: &'a S) -> Option<InverseBindMatrices<'a>>;
+    fn ibms<S>(&'a self, source: &'a S) -> Option<InverseBindMatrices<'a>>
+        where S: Source;
 }
 
 impl<'a> SkinIterators<'a> for gltf::Skin<'a> {
-    fn ibms<S: Source>(&'a self, source: &'a S) -> Option<InverseBindMatrices<'a>> {
-        self.inverse_bind_matrices().map(|accessor| InverseBindMatrices(AccessorIter::new(accessor, source)))
+    fn ibms<S>(&'a self, source: &'a S) -> Option<InverseBindMatrices<'a>>
+        where S: Source
+    {
+        self.inverse_bind_matrices()
+            .map(|accessor| AccessorIter::new(accessor, source))
     }
 }
 
 /// Extra methods for working with `gltf::animation::Channel`.
 pub trait ChannelIterators<'a> {
     /// Visits the input samples of a channel.
-    fn inputs<S: Source>(&'a self, source: &'a S) -> Inputs<'a>;
-
-    /// Visits the translation samples of a channel.
-    fn translations<S: Source>(&'a self, source: &'a S) -> Option<Translations<'a>>;
-
-    /// Visits the rotation samples of a channel.
-    fn rotations_f32<S: Source>(&'a self, source: &'a S) -> Option<RotationsF32<'a>>;
-
-    /// Visits the scaling samples of a channel.
-    fn scales<S: Source>(&'a self, source: &'a S) -> Option<Scales<'a>>;
-
-    /// Visits the morph target weight samples of a channel.
-    fn weights_f32<S: Source>(&'a self, source: &'a S) -> Option<MorphWeightsF32<'a>>;
+    fn inputs<S>(&'a self, source: &'a S) -> Inputs<'a>
+        where S: Source;
+
+    /// Returns a visitor to either translation, rotation, scaling or morph
+    /// target weight samples of a channel.
+    fn select<S>(&'a self, source: &'a S) -> Select<'a>
+        where S: Source;
 }
 
 impl<'a> ChannelIterators<'a> for gltf::animation::Channel<'a> {
-    fn inputs<S: Source>(&'a self, source: &'a S) -> Inputs<'a> {
-        Inputs(AccessorIter::new(self.sampler().input(), source))
-    }
- 
-    fn translations<S: Source>(&'a self, source: &'a S) -> Option<Translations<'a>> {
+    fn inputs<S>(&'a self, source: &'a S) -> Inputs<'a>
+        where S: Source
+    {
+        AccessorIter::new(self.sampler().input(), source)
+    }
+
+    fn select<S>(&'a self, source: &'a S) -> Select<'a>
+        where S: Source
+    {
+        use gltf::animation::TrsProperty;
+
+        let output = self.sampler().output();
+
         match self.target().path() {
-            gltf::animation::TrsProperty::Translation => {
-                Some(Translations(AccessorIter::new(self.sampler().output(), source)))
-            },
-            _ => None,
-        }
-    }
-
-    fn rotations_f32<S: Source>(&'a self, source: &'a S) -> Option<RotationsF32<'a>> {
-        match self.target().path() {
-            gltf::animation::TrsProperty::Rotation => {
-                Some(RotationsF32(Rotations::new(self.sampler().output(), source)))
-            },
-            _ => None,
-        }
-    }
-
-    fn scales<S: Source>(&'a self, source: &'a S) -> Option<Scales<'a>> {
-        match self.target().path() {
-            gltf::animation::TrsProperty::Scale => {
-                Some(Scales(AccessorIter::new(self.sampler().output(), source)))
-            },
-            _ => None,
-        }
-    }
-
-    fn weights_f32<S: Source>(&'a self, source: &'a S) -> Option<MorphWeightsF32<'a>> {
-        match self.target().path() {
-            gltf::animation::TrsProperty::Weights => {
-                Some(MorphWeightsF32(MorphWeights::new(self.sampler().output(), source)))
-            },
-            _ => None,
+            TrsProperty::Translation =>
+                Select::Translations(AccessorIter::new(output, source)),
+            TrsProperty::Rotation => Select::Rotations(match output.data_type() {
+                DataType::I8 => Rotations::I8(AccessorIter::new(output, source)),
+                DataType::U8 => Rotations::U8(AccessorIter::new(output, source)),
+                DataType::I16 => Rotations::I16(AccessorIter::new(output, source)),
+                DataType::U16 => Rotations::U16(AccessorIter::new(output, source)),
+                DataType::F32 => Rotations::F32(AccessorIter::new(output, source)),
+                _ => unreachable!()
+            }),
+            TrsProperty::Scale => Select::Scales(AccessorIter::new(output, source)),
+            TrsProperty::Weights => Select::MorphWeights(match output.data_type() {
+                DataType::I8 => MorphWeights::I8(AccessorIter::new(output, source)),
+                DataType::U8 => MorphWeights::U8(AccessorIter::new(output, source)),
+                DataType::I16 => MorphWeights::I16(AccessorIter::new(output, source)),
+                DataType::U16 => MorphWeights::U16(AccessorIter::new(output, source)),
+                DataType::F32 => MorphWeights::F32(AccessorIter::new(output, source)),
+                _ => unreachable!()
+            }),
         }
     }
 }
@@ -367,27 +361,19 @@
 
 /// XYZ vertex positions of type `[f32; 3]`.
 pub type Positions<'a> = AccessorIter<'a, [f32; 3]>;
+
 /// XYZ vertex normals of type `[f32; 3]`.
 pub type Normals<'a> = AccessorIter<'a, [f32; 3]>;
+
 /// XYZW vertex tangents of type `[f32; 4]` where the `w` component is a
 /// sign value (-1 or +1) indicating the handedness of the tangent basis.
 pub type Tangents<'a> = AccessorIter<'a, [f32; 3]>;
 
 /// Inverse Bind Matrices of type [[f32; 4]; 4].
-#[derive(Clone, Debug)]
-pub struct InverseBindMatrices<'a>(AccessorIter<'a, [[f32; 4]; 4]>);
+pub type InverseBindMatrices<'a> = AccessorIter<'a, [[f32; 4]; 4]>;
 
 /// Animation input sampler values of type `f32`.
-#[derive(Clone, Debug)]
-pub struct Inputs<'a>(AccessorIter<'a, f32>);
-
-/// XYZ translations of type `[f32; 3]`.
-#[derive(Clone, Debug)]
-pub struct Translations<'a>(AccessorIter<'a, [f32; 3]>);
-
-/// XYZ scales of type `[f32; 3]`.
-#[derive(Clone, Debug)]
-pub struct Scales<'a>(AccessorIter<'a, [f32; 3]>);
+pub type Inputs<'a> = AccessorIter<'a, f32>;
 
 /// Vertex colors.
 #[derive(Debug, Copy, Clone)]
@@ -448,271 +434,64 @@
     U8(AccessorIter<'a, [u8; 4]>),
     /// Weights of type `[u16; 4]`.
     U16(AccessorIter<'a, [u16; 4]>),
-<<<<<<< HEAD
     /// Weights of type `[f32; 4]`.
     F32(AccessorIter<'a, [f32; 4]>),
-=======
-}
-
-/// Rotation animations 
-#[derive(Clone, Debug)]
-enum Rotations<'a> {
+}
+
+/// Purpose of data in an animation channel,
+#[derive(Debug, Copy, Clone)]
+pub enum Select<'a> {
+    /// Channel contains translation data.
+    Translations(Translations<'a>),
+    /// Channel contains quaternion rotation data.
+    Rotations(Rotations<'a>),
+    /// Channel contains scaling data.
+    Scales(Scales<'a>),
+    /// Channel contains morph weights.
+    MorphWeights(MorphWeights<'a>),
+}
+
+/// Animation XYZ translations of type `[f32; 3]`.
+pub type Translations<'a> = AccessorIter<'a, [f32; 3]>;
+
+/// Animation XYZ scales of type `[f32; 3]`.
+pub type Scales<'a> = AccessorIter<'a, [f32; 3]>;
+
+/// Rotation animations
+#[derive(Debug, Copy, Clone)]
+pub enum Rotations<'a> {
+    /// Rotations of type `[i8; 4]`.
+    I8(AccessorIter<'a, [i8; 4]>),
+    /// Rotations of type `[u8; 4]`.
+    U8(AccessorIter<'a, [u8; 4]>),
+    /// Rotations of type `[i16; 4]`.
+    I16(AccessorIter<'a, [i16; 4]>),
+    /// Rotations of type `[u16; 4]`.
+    U16(AccessorIter<'a, [u16; 4]>),
     /// Rotations of type `[f32; 4]`.
     F32(AccessorIter<'a, [f32; 4]>),
-    
-    /// Rotations of type `[u8; 4]`.
-    U8(AccessorIter<'a, [u8; 4]>),
-    
-    /// Rotations of type `[i16; 4]`.
-    I16(AccessorIter<'a, [i16; 4]>),
-    
-    /// Rotations of type `[u16; 4]`.
-    U16(AccessorIter<'a, [u16; 4]>),
 }
 
 /// Morph-target weight animations.
-#[derive(Clone, Debug)]
-enum MorphWeights<'a> {
+#[derive(Debug, Copy, Clone)]
+pub enum MorphWeights<'a> {
+    /// Weights of type `i8`.
+    I8(AccessorIter<'a, i8>),
+    /// Weights of type `u8`.
+    U8(AccessorIter<'a, u8>),
+    /// Weights of type `i16`.
+    I16(AccessorIter<'a, i16>),
+    /// Weights of type `u16`.
+    U16(AccessorIter<'a, u16>),
     /// Weights of type `f32`.
     F32(AccessorIter<'a, f32>),
-    
-    /// Weights of type `u8`.
-    U8(AccessorIter<'a, u8>),
-    
-    /// Weights of type `i16`.
-    I16(AccessorIter<'a, i16>), 
-    
-    /// Weights of type `u16`.
-    U16(AccessorIter<'a, u16>),
-}
-
-/// Index data coerced into `u32` values.
-#[derive(Clone, Debug)]
-pub struct IndicesU32<'a>(Indices<'a>);
-
-/// Texture co-ordinates coerced into `[f32; 2]` values.
-#[derive(Clone, Debug)]
-pub struct TexCoordsF32<'a>(TexCoords<'a>);
-
-/// Joint indices co-coerced into `[u16; 4]` values.
-#[derive(Clone, Debug)]
-pub struct JointsU16<'a>(Joints<'a>);
-
-/// Joint weights co-coerced into `[f32; 4]` values.
-#[derive(Clone, Debug)]
-pub struct WeightsF32<'a>(Weights<'a>);
-
-/// Vertex colors coerced into `[f32; 4]` (RGBA) values.
-#[derive(Clone, Debug)]
-pub struct ColorsRgbaF32<'a> {
-    /// Internal iterator type.
-    iter: Colors<'a>,
-
-    /// Default alpha value.
-    default_alpha: f32,
->>>>>>> 01610cde
-}
-
-/// XYZW quaternion rotations of type `[f32; 4]`.
-#[derive(Clone, Debug)]
-pub struct RotationsF32<'a>(Rotations<'a>);
-
-/// Morph-target weights of type `f32`.
-#[derive(Clone, Debug)]
-pub struct MorphWeightsF32<'a>(MorphWeights<'a>);
+}
 
 impl<'a> Colors<'a> {
-<<<<<<< HEAD
     /// Reinterpret colors as RGB u8, discarding alpha, if present.  Lossy if
     /// the underlying iterator yields u16, f32 or any RGBA.
     pub fn to_rgb_u8(self) -> colors::CastingIter<'a, colors::RgbU8> {
         colors::CastingIter::new(self)
-=======
-    fn new<S: Source>(accessor: gltf::Accessor, source: &'a S) -> Colors<'a> {
-        match (accessor.dimensions(), accessor.data_type()) {
-            (Dimensions::Vec3, DataType::U8) => {
-                Colors::RgbU8(AccessorIter::new(accessor, source))
-            },
-            (Dimensions::Vec4, DataType::U8) => {
-                Colors::RgbaU8(AccessorIter::new(accessor, source))
-            },
-            (Dimensions::Vec3, DataType::U16) => {
-                Colors::RgbU16(AccessorIter::new(accessor, source))
-            },
-            (Dimensions::Vec4, DataType::U16) => {
-                Colors::RgbaU16(AccessorIter::new(accessor, source))
-            },
-            (Dimensions::Vec3, DataType::F32) => {
-                Colors::RgbF32(AccessorIter::new(accessor, source))
-            },
-            (Dimensions::Vec4, DataType::F32) => {
-                Colors::RgbaF32(AccessorIter::new(accessor, source))
-            },
-            _ => unreachable!(),
-        }
-    }
-}
-
-impl<'a> TexCoords<'a> {
-    fn new<S: Source>(accessor: gltf::Accessor, source: &'a S) -> TexCoords<'a> {
-        match accessor.data_type() {
-            DataType::U8 => TexCoords::U8(AccessorIter::new(accessor, source)),
-            DataType::U16 => TexCoords::U16(AccessorIter::new(accessor, source)),
-            DataType::F32 => TexCoords::F32(AccessorIter::new(accessor, source)),
-            _ => unreachable!(),
-        }
-    }
-}
-
-impl<'a> Indices<'a> {
-    fn new<S: Source>(accessor: gltf::Accessor, source: &'a S) -> Indices<'a> {
-        match accessor.data_type() {
-            DataType::U8 => Indices::U8(AccessorIter::new(accessor, source)),
-            DataType::U16 => Indices::U16(AccessorIter::new(accessor, source)),
-            DataType::U32 => Indices::U32(AccessorIter::new(accessor, source)),
-            _ => unreachable!(),
-        }
-    }
-}
-
-impl<'a> Joints<'a> {
-    fn new<S: Source>(accessor: gltf::Accessor, source: &'a S) -> Joints<'a> {
-        match accessor.data_type() {
-            DataType::U8 => Joints::U8(AccessorIter::new(accessor, source)),
-            DataType::U16 => Joints::U16(AccessorIter::new(accessor, source)),
-            _ => unreachable!(),
-        }
-    }
-}
-
-impl<'a> Weights<'a> {
-    fn new<S: Source>(accessor: gltf::Accessor, source: &'a S) -> Weights<'a> {
-        match accessor.data_type() {
-            DataType::U8 => Weights::U8(AccessorIter::new(accessor, source)),
-            DataType::U16 => Weights::U16(AccessorIter::new(accessor, source)),
-            DataType::F32 => Weights::F32(AccessorIter::new(accessor, source)),
-            _ => unreachable!(),
-        }
-    }
-}
-
-impl<'a> Rotations<'a> {
-    fn new<S: Source>(accessor: gltf::Accessor<'a>, source: &'a S) -> Rotations<'a> {
-        match accessor.dimensions() {
-            Dimensions::Vec4 => {
-                match accessor.data_type() {
-                    DataType::F32 => {
-                        Rotations::F32(AccessorIter::new(accessor, source))
-                    },
-                    DataType::U8 => {
-                        Rotations::U8(AccessorIter::new(accessor, source))
-                    },
-                    DataType::I16 => {
-                        Rotations::I16(AccessorIter::new(accessor, source))
-                    },
-                    DataType::U16 => {
-                        Rotations::U16(AccessorIter::new(accessor, source))
-                    },
-                    _ => unimplemented!(),
-                }
-            },
-            _ => unimplemented!(),
-        }
-    }
-}
-
-impl<'a> MorphWeights<'a> {
-    fn new<S: Source>(accessor: gltf::Accessor<'a>, source: &'a S) -> MorphWeights<'a> {
-        match accessor.dimensions() {
-            Dimensions::Scalar => {
-                match accessor.data_type() {
-                    DataType::F32 => {
-                        MorphWeights::F32(AccessorIter::new(accessor, source))
-                    },
-                    DataType::U8 => {
-                        MorphWeights::U8(AccessorIter::new(accessor, source))
-                    },
-                    DataType::I16 => {
-                        MorphWeights::I16(AccessorIter::new(accessor, source))
-                    },
-                    DataType::U16 => {
-                        MorphWeights::U16(AccessorIter::new(accessor, source))
-                    },
-                    _ => unimplemented!(),
-                }
-            },
-            _ => unimplemented!(),
-        }
-    }
-}
-
-impl<'a> ExactSizeIterator for IndicesU32<'a> {}
-impl<'a> Iterator for IndicesU32<'a> {
-    type Item = u32;
-    fn next(&mut self) -> Option<Self::Item> {
-        match self.0 {
-            Indices::U8(ref mut i) => i.next().map(|x| x as u32),
-            Indices::U16(ref mut i) => i.next().map(|x| x as u32),
-            Indices::U32(ref mut i) => i.next(),
-        }
-    }
-
-    fn size_hint(&self) -> (usize, Option<usize>) {
-        match self.0 {
-            Indices::U8(ref i) => i.size_hint(),
-            Indices::U16(ref i) => i.size_hint(),
-            Indices::U32(ref i) => i.size_hint(),
-        }
-    }
-}
-
-impl<'a> ExactSizeIterator for JointsU16<'a> {}
-impl<'a> Iterator for JointsU16<'a> {
-    type Item = [u16; 4];
-    fn next(&mut self) -> Option<Self::Item> {
-        match self.0 {
-            Joints::U8(ref mut i) => {
-                i.next()
-                    .map(|x| [x[0] as u16, x[1] as u16, x[2] as u16, x[3] as u16])
-            },
-            Joints::U16(ref mut i) => i.next(),
-        }
-    }
-
-    fn size_hint(&self) -> (usize, Option<usize>) {
-        match self.0 {
-            Joints::U8(ref i) => i.size_hint(),
-            Joints::U16(ref i) => i.size_hint(),
-        }
-    }
-}
-
-impl<'a> ExactSizeIterator for ColorsRgbaF32<'a> {}
-impl<'a> Iterator for ColorsRgbaF32<'a> {
-    type Item = [f32; 4];
-    fn next(&mut self) -> Option<Self::Item> {
-        let default_alpha = self.default_alpha;
-        match self.iter {
-            Colors::RgbU8(ref mut i) => {
-                i.next().map(|x| {
-                    let rgb = x.denormalize();
-                    [rgb[0], rgb[1], rgb[2], default_alpha]
-                })
-            },
-            Colors::RgbU16(ref mut i) => {
-                i.next().map(|x| {
-                    let rgb = x.denormalize();
-                    [rgb[0], rgb[1], rgb[2], default_alpha]
-                })
-            },
-            Colors::RgbF32(ref mut i) => {
-                i.next().map(|rgb| [rgb[0], rgb[1], rgb[2], default_alpha])
-            },
-            Colors::RgbaU8(ref mut i) => i.next().map(|x| x.denormalize()),
-            Colors::RgbaU16(ref mut i) => i.next().map(|x| x.denormalize()),
-            Colors::RgbaF32(ref mut i) => i.next(),
-        }
->>>>>>> 01610cde
     }
 
     /// Reinterpret colors as RGB u16, discarding alpha, if present.  Lossy if
@@ -767,135 +546,16 @@
         tex_coords::CastingIter::new(self)
     }
 
-<<<<<<< HEAD
     /// Reinterpret texture coordinates as u16.  Lossy if the underlying
     /// iterator yields f32.
     pub fn to_u16(self) -> tex_coords::CastingIter<'a, tex_coords::U16> {
         tex_coords::CastingIter::new(self)
-=======
-impl<'a> ExactSizeIterator for InverseBindMatrices<'a> {}
-impl<'a> Iterator for InverseBindMatrices<'a> {
-    type Item = [[f32; 4]; 4];
-    fn next(&mut self) -> Option<Self::Item> {
-        self.0.next()
-    }
-
-    fn size_hint(&self) -> (usize, Option<usize>) {
-        self.0.size_hint()
-    }
-}
-
-impl<'a> ExactSizeIterator for Inputs<'a> {}
-impl<'a> Iterator for Inputs<'a> {
-    type Item = f32;
-    
-    fn next(&mut self) -> Option<Self::Item> {
-        self.0.next()
-    }
-
-    fn size_hint(&self) -> (usize, Option<usize>) {
-        self.0.size_hint()
-    }
-}
-
-impl<'a> ExactSizeIterator for Translations<'a> {}
-impl<'a> Iterator for Translations<'a> {
-    type Item = [f32; 3];
-    
-    fn next(&mut self) -> Option<Self::Item> {
-        self.0.next()
-    }
-
-    fn size_hint(&self) -> (usize, Option<usize>) {
-        self.0.size_hint()
-    }
-}
-
-impl<'a> ExactSizeIterator for RotationsF32<'a> {}
-impl<'a> Iterator for RotationsF32<'a> {
-    type Item = [f32; 4];
-    
-    fn next(&mut self) -> Option<Self::Item> {
-        match self.0 {
-            Rotations::F32(ref mut i) => i.next(),
-            Rotations::U8(ref mut i) => i.next().map(|x| x.denormalize()),
-            Rotations::I16(ref mut i) => i.next().map(|x| x.denormalize()),
-            Rotations::U16(ref mut i) => i.next().map(|x| x.denormalize()),
-        }
-    }
-
-    fn size_hint(&self) -> (usize, Option<usize>) {
-        match self.0 {
-            Rotations::F32(ref i) => i.size_hint(),
-            Rotations::U8(ref i) => i.size_hint(),
-            Rotations::I16(ref i) => i.size_hint(),
-            Rotations::U16(ref i) => i.size_hint(),
-        }
-    }
-}
-
-impl<'a> ExactSizeIterator for Scales<'a> {}
-impl<'a> Iterator for Scales<'a> {
-    type Item = [f32; 3];
-
-    fn next(&mut self) -> Option<Self::Item> {
-        self.0.next()
-    }
-
-    fn size_hint(&self) -> (usize, Option<usize>) {
-        self.0.size_hint()
-    }
-}
-
-impl<'a> ExactSizeIterator for MorphWeightsF32<'a> {}
-impl<'a> Iterator for MorphWeightsF32<'a> {
-    type Item = f32;
-
-    fn next(&mut self) -> Option<Self::Item> {
-        match self.0 {
-            MorphWeights::F32(ref mut i) => i.next(),
-            MorphWeights::U8(ref mut i) => i.next().map(|x| x.denormalize()),
-            MorphWeights::I16(ref mut i) => i.next().map(|x| x as f32 / 32767.0),
-            MorphWeights::U16(ref mut i) => i.next().map(|x| x.denormalize()),
-        }
-    }
-
-    fn size_hint(&self) -> (usize, Option<usize>) {
-        match self.0 {
-            MorphWeights::F32(ref i) => i.size_hint(),
-            MorphWeights::U8(ref i) => i.size_hint(),
-            MorphWeights::I16(ref i) => i.size_hint(),
-            MorphWeights::U16(ref i) => i.size_hint(),
-        }
-    }
-}
-
-impl Denormalize for u8 {
-    type Denormalized = f32;
-    fn denormalize(&self) -> Self::Denormalized {
-        *self as f32 / Self::max_value() as f32
->>>>>>> 01610cde
-    }
-
-<<<<<<< HEAD
+    }
+
     /// Reinterpret texture coordinates as f32.  Lossy if the underlying
     /// iterator yields u16.
     pub fn to_f32(self) -> tex_coords::CastingIter<'a, tex_coords::F32> {
         tex_coords::CastingIter::new(self)
-=======
-impl Denormalize for i16 {
-    type Denormalized = f32;
-    fn denormalize(&self) -> Self::Denormalized {
-        let num = *self as f32 / Self::max_value() as f32;
-        if num < -1.0_f32 { -1.0_f32 } else { num }
-    }
-}
-
-impl Denormalize for u16 {
-    type Denormalized = f32;
-    fn denormalize(&self) -> Self::Denormalized {
-        *self as f32 / Self::max_value() as f32
->>>>>>> 01610cde
     }
 }
 
@@ -916,6 +576,22 @@
     /// u16.
     pub fn to_f32(self) -> weights::CastingIter<'a, weights::F32> {
         weights::CastingIter::new(self)
+    }
+}
+
+impl<'a> Rotations<'a> {
+    /// Reinterpret rotations as f32.  Lossy if underlying iterator yields i16
+    /// or u16.
+    pub fn to_f32(self) -> rotations::CastingIter<'a, rotations::F32> {
+        rotations::CastingIter::new(self)
+    }
+}
+
+impl<'a> MorphWeights<'a> {
+    /// Reinterpret morph weights as f32.  Lossy if underlying iterator yields
+    /// i16 or u16.
+    pub fn to_f32(self) -> morph_weights::CastingIter<'a, morph_weights::F32> {
+        morph_weights::CastingIter::new(self)
     }
 }
 
