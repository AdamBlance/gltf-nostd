[package]
name = "gltf-utils"
version = "0.10.0"
authors = ["David Harvey-Macaulay <alteous@outlook.com>"]
description = "Utilities to complement the gltf crate"
repository = "https://github.com/gltf-rs/gltf"
license = "MIT/Apache-2.0"

[dependencies]
byteorder = "1.1"
<<<<<<< HEAD
gltf = { path = "..", version = "0.9.2" }
=======
gltf = { path = "..", version = "0.10.0" }
>>>>>>> b18fa486

[features]
default = []
names = []
extras = []<|MERGE_RESOLUTION|>--- conflicted
+++ resolved
@@ -8,11 +8,7 @@
 
 [dependencies]
 byteorder = "1.1"
-<<<<<<< HEAD
-gltf = { path = "..", version = "0.9.2" }
-=======
 gltf = { path = "..", version = "0.10.0" }
->>>>>>> b18fa486
 
 [features]
 default = []
